--- conflicted
+++ resolved
@@ -460,11 +460,6 @@
         #   • remaining ranks receive state via NCCL broadcast
         # ------------------------------------------------------------------
 
-<<<<<<< HEAD
-        bare_model = getattr(self.model, 'module', self.model)
-
-=======
->>>>>>> db1fe779
         if self.world_size == 1 or self.is_master:
             (
                 ckpt_ok,
