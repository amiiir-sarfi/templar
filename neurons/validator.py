--- conflicted
+++ resolved
@@ -183,7 +183,6 @@
 
         for uid in self.metagraph.uids:
             bucket = buckets.get(uid)
-<<<<<<< HEAD
             tplr.logger.info(f"UID {uid} bucket: {bucket}")
 
             if bucket is not None:
@@ -195,17 +194,6 @@
 
         tplr.logger.info(f"Final list of buckets: {self.buckets}")
 
-=======
-            if isinstance(bucket, bytes):
-                bucket = bucket.decode('utf-8')
-            if bucket is not None and tplr.is_valid_bucket(bucket):
-                tplr.logger.debug(f"Retrieved valid bucket for UID {uid}: {bucket}")
-                self.buckets.append(bucket)
-            else:
-                tplr.logger.debug(f"No valid bucket found for UID {uid}")
-                self.buckets.append(None)
-
->>>>>>> 69616ce8
         self.last_window = 0
         self.optimal_pages_per_step = 4
         self.current_block = self.subtensor.block
@@ -246,11 +234,7 @@
             bucket = buckets.get(uid)
             if isinstance(bucket, bytes):
                 bucket = bucket.decode('utf-8')
-<<<<<<< HEAD
             if bucket is not None :
-=======
-            if bucket is not None and tplr.is_valid_bucket(bucket):
->>>>>>> 69616ce8
                 tplr.logger.debug(f"UID {uid}: Valid bucket found: {bucket}")
                 self.buckets.append(bucket)
             else:
